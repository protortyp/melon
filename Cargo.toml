--- conflicted
+++ resolved
@@ -33,19 +33,14 @@
 cgroups-rs = "0.3.4"
 tempfile = "3.10.1"
 tonic-build = "0.12"
-<<<<<<< HEAD
 rusqlite = { version = "0.32.0", features = ["bundled", "chrono"] }
 directories = "5.0"
 serde = { version = "1.0", features = ["derive"] }
 serde_json = "1.0"
 chrono = {version = "0.4.38" , features = ["serde"] }
 tempdir = "0.3.7"
-=======
 config = "0.13"
-serde = { version = "1.0", features = ["derive"] }
-serde_json = "1.0"
 serde-aux = "4.5.0"
 tokio-stream = "0.1"
 assert_cmd = "2.0.15"
-predicates = "3.1.2"
->>>>>>> 40cf0062
+predicates = "3.1.2"