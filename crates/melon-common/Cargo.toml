--- conflicted
+++ resolved
@@ -11,14 +11,10 @@
 tracing-subscriber = { workspace = true }
 tracing-bunyan-formatter = { workspace = true }
 tracing-log = { workspace = true }
-<<<<<<< HEAD
 chrono = { workspace = true }
 serde = { workspace = true }
-=======
+serde_json = { workspace = true }
 config = { workspace = true }
-serde = { workspace = true }
-serde_json = { workspace = true }
->>>>>>> 40cf0062
 
 [build-dependencies]
 tonic-build = { workspace = true }