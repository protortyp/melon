use anyhow::Result;
use melon_common::log;
use melon_common::{
    configuration::get_configuration,
    log,
    telemetry::{get_subscriber, init_subscriber},
};
<<<<<<< HEAD
use melond::scheduler::Scheduler;
use std::sync::Arc;
use tokio::signal;
use tokio::sync::Notify;
use tonic::transport::Server;
=======
use melond::application::Application;
>>>>>>> 40cf0062

#[tokio::main]
async fn main() -> Result<(), Box<dyn std::error::Error>> {
    let settings = get_configuration().expect("Failed to read configuration.");

    let subscriber = get_subscriber("melond".into(), "info".into(), std::io::stdout);
    init_subscriber(subscriber);

<<<<<<< HEAD
    log!(info, "Starting up at {}", addr);

    let mut scheduler = Scheduler::default();
    // setup scheduler threads
    scheduler.start().await?;

    // start node poller
    scheduler.start_health_polling().await?;

    // catch shutdown signal
    let shutdown = Arc::new(Notify::new());
    let shutdown_clone = shutdown.clone();
    tokio::spawn(async move {
        signal::ctrl_c().await.expect("Failed to listen for ctrl+c");
        shutdown_clone.notify_one();
    });

    let server = Server::builder()
        .add_service(MelonSchedulerServer::new(scheduler))
        .serve_with_shutdown(addr, shutdown.notified());

    server.await?;

    log!(info, "Server shutting down");
=======
    let application = Application::build(settings).await.map_err(|e| {
        log!(info, "Failed to build application: {}", e);
        std::io::Error::new(std::io::ErrorKind::Other, "Failed to build application.")
    })?;
>>>>>>> 40cf0062

    application.run_until_stopped().await?;
    Ok(())
}<|MERGE_RESOLUTION|>--- conflicted
+++ resolved
@@ -1,19 +1,10 @@
 use anyhow::Result;
-use melon_common::log;
 use melon_common::{
     configuration::get_configuration,
     log,
     telemetry::{get_subscriber, init_subscriber},
 };
-<<<<<<< HEAD
-use melond::scheduler::Scheduler;
-use std::sync::Arc;
-use tokio::signal;
-use tokio::sync::Notify;
-use tonic::transport::Server;
-=======
 use melond::application::Application;
->>>>>>> 40cf0062
 
 #[tokio::main]
 async fn main() -> Result<(), Box<dyn std::error::Error>> {
@@ -22,37 +13,10 @@
     let subscriber = get_subscriber("melond".into(), "info".into(), std::io::stdout);
     init_subscriber(subscriber);
 
-<<<<<<< HEAD
-    log!(info, "Starting up at {}", addr);
-
-    let mut scheduler = Scheduler::default();
-    // setup scheduler threads
-    scheduler.start().await?;
-
-    // start node poller
-    scheduler.start_health_polling().await?;
-
-    // catch shutdown signal
-    let shutdown = Arc::new(Notify::new());
-    let shutdown_clone = shutdown.clone();
-    tokio::spawn(async move {
-        signal::ctrl_c().await.expect("Failed to listen for ctrl+c");
-        shutdown_clone.notify_one();
-    });
-
-    let server = Server::builder()
-        .add_service(MelonSchedulerServer::new(scheduler))
-        .serve_with_shutdown(addr, shutdown.notified());
-
-    server.await?;
-
-    log!(info, "Server shutting down");
-=======
     let application = Application::build(settings).await.map_err(|e| {
         log!(info, "Failed to build application: {}", e);
         std::io::Error::new(std::io::ErrorKind::Other, "Failed to build application.")
     })?;
->>>>>>> 40cf0062
 
     application.run_until_stopped().await?;
     Ok(())
